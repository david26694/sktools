--- conflicted
+++ resolved
@@ -12,10 +12,4 @@
     GroupedQuantileTransformer,
     PercentileGroupFeaturizer,
     MeanGroupFeaturizer,
-)
-<<<<<<< HEAD
-
-from .linear_model import QuantileRegression
-=======
-from .ensemble import MedianForestRegressor
->>>>>>> 469a0279
+)