# coding: utf-8

<<<<<<< HEAD
"""quantile Encoder"""
=======

>>>>>>> 06040c46
import numpy as np
import pandas as pd
from sklearn.base import BaseEstimator
from category_encoders.ordinal import OrdinalEncoder
from category_encoders.m_estimate import MEstimateEncoder
import category_encoders.utils as util
from sklearn.utils.random import check_random_state

"""Nested target encoder"""

__author__ = "david26694", "cmougan"


class NestedTargetEncoder(BaseEstimator, util.TransformerWithTargetMixin):
    """Estimate of likelihood for nested data.

    This is a generalization of the m-probability estimate. The main difference
    is that instead of using a global prior, it can use a more fine-tuned prior.
    This only works for nested data. For instance, I have individuals who live
    in counties, that are inside states. If I want to estimate the likelihood
    encoding for a county, it is better to use as prior the estimate for the
    state instead of the global estimate.

    Parameters
    ----------

    verbose: int
        integer indicating verbosity of the output. 0 for none.
    cols: list
        a list of columns to encode, if None, all string columns will be encoded.
    drop_invariant: bool
        boolean for whether or not to drop encoded columns with 0 variance.
    feature_mapping: dict
        dictionary representing the child - parent relationship. keys are children.
    return_df: bool
        boolean for whether to return a pandas DataFrame from transform (otherwise it will be a numpy array).
    handle_missing: str
        options are 'return_nan', 'error' and 'value', defaults to 'value', which returns the prior probability.
    handle_unknown: str
        options are 'return_nan', 'error' and 'value', defaults to 'value', which returns the prior probability.
    randomized: bool,
        adds normal (Gaussian) distribution noise into training data in order to decrease overfitting (testing data are untouched).
    sigma: float
        standard deviation (spread or "width") of the normal distribution.
    m_prior: float
        this is the "m" in the m-probability estimate for the global mean. Higher value of m results into stronger shrinking.
        It is used whenever we estimate a likelihood using the global mean as a prior.
        M is non-negative.
    m_parent: float
        this is the "m" in the m-probability estimate. Higher value of m results into stronger shrinking.
        It is used whenever we estimate a likelihood using the parent mean as a prior.
        M is non-negative.

    Example
    -------
    >>> from sktools import NestedTargetEncoder
    >>> import pandas as pd
    >>> X = pd.DataFrame(
    >>>     {
    >>>         "child": ["a", "a", "b", "b", "b", "c", "c", "d", "d", "d"],
    >>>         "parent": ["e", "e", "e", "e", "e", "f", "f", "f", "f", "f",]
    >>>     }
    >>> )
    >>> y = pd.Series([1, 2, 3, 1, 2, 4, 4, 5, 4, 4.5])
    >>> ne = NestedTargetEncoder(feature_mapping={"child": "parent"}, m_prior=0)
    >>> ne.fit_transform(X, y)
          child  parent
    0  2.016667     1.8
    1  2.016667     1.8
    2  2.262500     1.8
    3  2.262500     1.8
    4  2.262500     1.8
    5  3.683333     4.3
    6  3.683333     4.3
    7  4.137500     4.3
    8  4.137500     4.3
    9  4.137500     4.3

    References
    ----------

    .. [1] Additive smoothing, from https://en.wikipedia.org/wiki/Additive_smoothing#Generalized_to_the_case_of_known_incidence_rates

    """

    def __init__(
        self,
        verbose=0,
        cols=None,
        drop_invariant=False,
        feature_mapping={},
        return_df=True,
        handle_unknown="value",
        handle_missing="value",
        random_state=None,
        randomized=False,
        sigma=0.05,
        m_prior=1.0,
        m_parent=1.0,
    ):
        self.verbose = verbose
        self.return_df = return_df
        self.drop_invariant = drop_invariant
        self.drop_cols = []
        self.cols = cols
        self.feature_mapping = feature_mapping
        self.ordinal_encoder = None
        self._dim = None
        self.mapping = None
        self.handle_unknown = handle_unknown
        self.handle_missing = handle_missing
        self._sum = None
        self._count = None
        self.random_state = random_state
        self.randomized = randomized
        self.sigma = sigma
        self.m_prior = m_prior
        self.m_parent = m_parent
        self.feature_names = None
        self.parent_cols = None
        self.parent_encoder = None

    # noinspection PyUnusedLocal
    def fit(self, X, y, **kwargs):
        """Fit encoder according to X and binary y.

        Parameters
        ----------

<<<<<<< HEAD
=======
        X : array-like, shape = [n_samples, n_features]
            Training vectors, where n_samples is the number of samples
            and n_features is the number of features.
        y : array-like, shape = [n_samples]
            Binary target values.

        Returns
        -------

        self : encoder
            Returns self.

        """

        # Create parent encoder and fit it
        self.parent_cols = list(self.feature_mapping.values())
        self.parent_encoder = MEstimateEncoder(
            verbose=self.verbose,
            cols=self.parent_cols,
            drop_invariant=self.drop_invariant,
            return_df=self.return_df,
            handle_unknown=self.handle_unknown,
            handle_missing=self.handle_missing,
            random_state=self.random_state,
            randomized=self.randomized,
            sigma=self.sigma,
            m=self.m_prior,
        )
        self.parent_encoder.fit(X, y)

        # Unite parameters into pandas types
        X = util.convert_input(X)
        y = util.convert_input_vector(y, X.index).astype(float)

        # The lengths must be equal
        if X.shape[0] != y.shape[0]:
            raise ValueError(
                "The length of X is "
                + str(X.shape[0])
                + " but length of y is "
                + str(y.shape[0])
                + "."
            )

        self._dim = X.shape[1]

        # If columns aren't passed, just use every string column
        if self.cols is None:
            self.cols = util.get_obj_cols(X)
        else:
            self.cols = util.convert_cols_to_list(self.cols)

        if self.handle_missing == "error":
            if X[self.cols].isnull().any().any():
                raise ValueError("Columns to be encoded can not contain null")

        # Check that children and parents are disjoint
        children = set(self.feature_mapping.keys())
        parents = set(self.feature_mapping.values())
        if len(children.intersection(parents)) > 0:
            raise ValueError("No column should be a child and a parent")

        self.ordinal_encoder = OrdinalEncoder(
            verbose=self.verbose,
            cols=self.cols,
            handle_unknown="value",
            handle_missing="value",
        )
        self.ordinal_encoder = self.ordinal_encoder.fit(X)
        X_ordinal = self.ordinal_encoder.transform(X)

        # Training
        self.mapping = self._train(X_ordinal, y)

        X_temp = self.transform(X, override_return_df=True)
        self.feature_names = X_temp.columns.tolist()

        # Store column names with approximately constant variance on the training data
        if self.drop_invariant:
            self.drop_cols = []
            generated_cols = util.get_generated_cols(X, X_temp, self.cols)
            self.drop_cols = [
                x for x in generated_cols if X_temp[x].var() <= 10e-5
            ]
            try:
                [self.feature_names.remove(x) for x in self.drop_cols]
            except KeyError as e:
                if self.verbose > 0:
                    print(
                        "Could not remove column from feature names."
                        "Not found in generated cols.\n{}".format(e)
                    )
        return self

    def transform(self, X, y=None, override_return_df=False):
        """Perform the transformation to new categorical data.

        When the data are used for model training, it is important to also pass the target in order to apply leave one out.

        Parameters
        ----------

        X : array-like, shape = [n_samples, n_features]
        y : array-like, shape = [n_samples] when transform by leave one out
            None, when transform without target information (such as transform test set)


        Returns
        -------

        p : array, shape = [n_samples, n_numeric + N]
            Transformed values with encoding applied.

        """

        if self.handle_missing == "error":
            if X[self.cols].isnull().any().any():
                raise ValueError("Columns to be encoded can not contain null")

        if self._dim is None:
            raise ValueError(
                "Must train encoder before it can be used to transform data."
            )

        # Unite the input into pandas types
        X = util.convert_input(X)

        # Then make sure that it is the right size
        if X.shape[1] != self._dim:
            raise ValueError(
                "Unexpected input dimension %d, expected %d"
                % (X.shape[1], self._dim,)
            )

        # If we are encoding the training data, we have to check the target
        if y is not None:
            y = util.convert_input_vector(y, X.index).astype(float)
            if X.shape[0] != y.shape[0]:
                raise ValueError(
                    "The length of X is "
                    + str(X.shape[0])
                    + " but length of y is "
                    + str(y.shape[0])
                    + "."
                )

        if not list(self.cols):
            return X

        # Do not modify the input argument
        X = X.copy(deep=True)

        X = self.ordinal_encoder.transform(X)

        if self.handle_unknown == "error":
            if X[self.cols].isin([-1]).any().any():
                raise ValueError("Unexpected categories found in dataframe")

        # Loop over the columns and replace the nominal values with the numbers
        X = self._score(X, y)

        # Postprocessing
        # Note: We should not even convert these columns.
        if self.drop_invariant:
            for col in self.drop_cols:
                X.drop(col, 1, inplace=True)

        if self.return_df or override_return_df:
            return X
        else:
            return X.values

    def _train(self, X, y):
        # Initialize the output
        mapping = {}

        # Calculate global statistics
        self._sum = y.sum()
        self._count = y.count()
        prior = self._sum / self._count

        for switch in self.ordinal_encoder.category_mapping:
            col = switch.get("col")
            values = switch.get("mapping")

            # Easy case, the child is not in the child - parent dictionary.
            # We just use the plain m-estimator with the global prior
            if col not in self.feature_mapping:
                stats = y.groupby(X[col]).agg(["sum", "count", "mean"])

                estimate = (stats["sum"] + prior * self.m_prior) / (
                    stats["count"] + self.m_prior
                )

            # Not so easy case, we have to deal with the parent
            else:
                parent_col = self.feature_mapping[col]

                # Check son-parent unique relation
                unique_parents = X.groupby([col]).agg({parent_col: "nunique"})[
                    parent_col
                ]

                more_1_parent = unique_parents[unique_parents > 1]

                if any(unique_parents > 1) and more_1_parent.index >= 0:
                    raise ValueError(
                        f"There are children with more than one parent, {more_1_parent}"
                    )

                # Get parent stats
                te_parent = self.parent_encoder.transform(X)[parent_col]
                parent_mapping = pd.DataFrame(
                    {"te_parent": te_parent, parent_col: X[parent_col]}
                ).drop_duplicates()

                # Compute child statistics
                stats = y.groupby(X[col]).agg(["sum", "count", "mean"])

                # Relate parent and child stats
                groups = X.loc[:, [parent_col, col]].drop_duplicates()

                stats = stats.merge(groups, how="left", on=col).merge(
                    parent_mapping, how="left", on=parent_col
                )

                # In case of numpy array
                stats = stats.rename(columns={"key_0": col})
                stats = stats.set_index(col)

                # Calculate the m-probability estimate using the parent prior
                estimate = (
                    stats["sum"] + stats["te_parent"] * self.m_parent
                ) / (stats["count"] + self.m_parent)

            # Ignore unique columns. This helps to prevent overfitting on id-like columns
            if len(stats["count"]) == self._count:
                estimate[:] = prior

            # Column doesn't have parent - handle imputation as always
            if col not in self.feature_mapping:
                if self.handle_unknown == "return_nan":
                    estimate.loc[-1] = np.nan
                elif self.handle_unknown == "value":
                    estimate.loc[-1] = prior

                if self.handle_missing == "return_nan":
                    estimate.loc[values.loc[np.nan]] = np.nan
                elif self.handle_missing == "value":
                    estimate.loc[-2] = prior
            # With parents - we leave the imputation for afterwards
            else:
                # Unknown
                estimate.loc[-1] = np.nan
                # Missing
                estimate.loc[values.loc[np.nan]] = np.nan

            # Store the m-probability estimate for transform() function
            mapping[col] = estimate

        return mapping

    def _score(self, X, y):

        X_parents = self.parent_encoder.transform(X)

        for col in self.cols:

            # Easy case - not having parents (as m estimator)
            if col not in self.feature_mapping:
                # Score the column
                X[col] = X[col].map(self.mapping[col])

            # Harder case - having parents
            else:

                # Split missing and unknown values
                unknown = X[col] == -1
                missing = X[col] == -2

                # Apply regular transformation
                X[col] = X[col].map(self.mapping[col].drop_duplicates())

                # Impute unknown with parent
                parent_col = self.feature_mapping[col]
                if self.handle_unknown == "value":
                    X[col] = X[col].mask(unknown, X_parents[parent_col])

                # Impute missing with parent
                if self.handle_missing == "value":
                    X[col] = X[col].mask(missing, X_parents[parent_col])

            # Randomization is meaningful only for training data -> we do it only if y is present
            if self.randomized and y is not None:
                random_state_generator = check_random_state(self.random_state)
                X[col] = X[col] * random_state_generator.normal(
                    1.0, self.sigma, X[col].shape[0]
                )

        return X

    def get_feature_names(self):
        """
        Returns the names of all transformed / added columns.

        Returns
        -------
        feature_names: list
            A list with all feature names transformed or added.
            Note: potentially dropped features are not included!

        """
        if not isinstance(self.feature_names, list):
            raise ValueError(
                "Estimator has to be fitted to return feature names."
            )
        else:
            return self.feature_names


"""Percentile Encoder"""

>>>>>>> 06040c46
__author__ = "cmougan & david26694"


class QuantileEncoder(BaseEstimator, util.TransformerWithTargetMixin):
    """Quantile Encoding for categorical features.


    This a statistically modified version of target MEstimate encoder where selected features
    are replaced the statistical quantile instead than the mean. Replacing with the 
    median is a particular case where self.quantile = 0.5. In comparison to MEstimateEncoder
    it has two tunable parameter `m` and `quantile`

    Parameters
    ----------

    verbose: int
        integer indicating verbosity of the output. 0 for none.
    quantile: int
        integer indicating statistical quantile. ´0.5´ for median.
    m: int
        integer indicating the smoothing parameter. 0 for no smoothing.
    cols: list        
        a list of columns to encode, if None, all string columns will be encoded.
    drop_invariant: bool
        boolean for whether or not to drop columns with 0 variance.
    return_df: bool
        boolean for whether to return a pandas DataFrame from transform (otherwise it will be a numpy array).
    handle_missing: str
        options are 'error', 'return_nan'  and 'value', defaults to 'value', which returns the target quantile.
    handle_unknown: str
        options are 'error', 'return_nan' and 'value', defaults to 'value', which returns the target quantile.

    Example
    -------
    >>> from category_encoders import *
    >>> import pandas as pd
    >>> from sklearn.datasets import load_boston
    >>> bunch = load_boston()
    >>> y = bunch.target
    >>> X = pd.DataFrame(bunch.data, columns=bunch.feature_names)
    >>> enc = QuantileEncoder(cols=['CHAS', 'RAD']).fit(X, y)
    >>> numeric_dataset = enc.transform(X)
    >>> print(numeric_dataset.info())
    <class 'pandas.core.frame.DataFrame'>
    RangeIndex: 506 entries, 0 to 505
    Data columns (total 13 columns):
    CRIM       506 non-null float64
    ZN         506 non-null float64
    INDUS      506 non-null float64
    CHAS       506 non-null float64
    NOX        506 non-null float64
    RM         506 non-null float64
    AGE        506 non-null float64
    DIS        506 non-null float64
    RAD        506 non-null float64
    TAX        506 non-null float64
    PTRATIO    506 non-null float64
    B          506 non-null float64
    LSTAT      506 non-null float64
    dtypes: float64(13)
    memory usage: 51.5 KB
    None

    References
    ----------
    .. [1] A Preprocessing Scheme for High-Cardinality Categorical Attributes in Classification and Prediction Problems, equation 7, from
    https://dl.acm.org/citation.cfm?id=507538

    .. [2] On estimating probabilities in tree pruning, equation 1, from
    https://link.springer.com/chapter/10.1007/BFb0017010

    .. [3] Additive smoothing, from
    https://en.wikipedia.org/wiki/Additive_smoothing#Generalized_to_the_case_of_known_incidence_rates

    .. [4] Target encoding done the right way,
    https://maxhalford.github.io/blog/target-encoding/

    """

    def __init__(
        self,
        verbose=0,
        cols=None,
        drop_invariant=False,
        return_df=True,
        handle_missing="value",
        handle_unknown="value",
<<<<<<< HEAD
        quantile=50,
        m=1.0,
=======
        percentile=50,
>>>>>>> 06040c46
    ):
        self.return_df = return_df
        self.drop_invariant = drop_invariant
        self.drop_cols = []
        self.verbose = verbose
        self.cols = cols
        self.ordinal_encoder = None
        self._dim = None
        self.mapping = None
        self.handle_unknown = handle_unknown
        self.handle_missing = handle_missing
        self.feature_names = None
        self.quantile = quantile
        self.m = m

    def fit(self, X, y, **kwargs):
        """Fit encoder according to X and y.

        Parameters
        ----------
        X : array-like, shape = [n_samples, n_features]
            Training vectors, where n_samples is the number of samples
            and n_features is the number of features.
        y : array-like, shape = [n_samples]
            Target values.

        Returns
        -------
        self : encoder
            Returns self.

        """

        # unite the input into pandas types
        X = util.convert_input(X)
        y = util.convert_input_vector(y, X.index)

        if X.shape[0] != y.shape[0]:
            raise ValueError(
                "The length of X is "
                + str(X.shape[0])
                + " but length of y is "
                + str(y.shape[0])
                + "."
            )

        self._dim = X.shape[1]

        # if columns aren't passed, just use every string column
        if self.cols is None:
            self.cols = util.get_obj_cols(X)
        else:
            self.cols = util.convert_cols_to_list(self.cols)

        if self.handle_missing == "error":
            if X[self.cols].isnull().any().any():
                raise ValueError("Columns to be encoded can not contain null")

        self.ordinal_encoder = OrdinalEncoder(
            verbose=self.verbose,
            cols=self.cols,
            handle_unknown="value",
            handle_missing="value",
        )
        self.ordinal_encoder = self.ordinal_encoder.fit(X)
        X_ordinal = self.ordinal_encoder.transform(X)
        self.mapping = self.fit_quantile_encoding(X_ordinal, y)

        X_temp = self.transform(X, override_return_df=True)
        self.feature_names = list(X_temp.columns)

        if self.drop_invariant:
            self.drop_cols = []
            X_temp = self.transform(X)
            generated_cols = util.get_generated_cols(X, X_temp, self.cols)
            self.drop_cols = [
                x for x in generated_cols if X_temp[x].var() <= 10e-5
            ]
            try:
                [self.feature_names.remove(x) for x in self.drop_cols]
            except KeyError as e:
                if self.verbose > 0:
                    print(
                        "Could not remove column from feature names."
                        "Not found in generated cols.\n{}".format(e)
                    )

        return self

    def fit_quantile_encoding(self, X, y):
        mapping = {}

<<<<<<< HEAD
        # Calculate global statistics
        prior = self._quantile = np.quantile(y, self.quantile)
        self._sum = y.sum()
        self._count = y.count()
=======
        for switch in self.ordinal_encoder.category_mapping:
            col = switch.get("col")
            values = switch.get("mapping")
>>>>>>> 06040c46

        for switch in self.ordinal_encoder.category_mapping:
            col = switch.get("col")
            values = switch.get("mapping")

<<<<<<< HEAD
            # Calculate sum, count and quantile of the target for each unique value in the feature col
            stats = y.groupby(X[col]).agg(
                [lambda x: np.quantile(x, self.quantile), "sum", "count"]
            )
            stats.columns = ["quantile", "sum", "count"]
=======
            stats = y.groupby(X[col]).apply(
                lambda x: np.percentile(x, self.percentile)
            )
>>>>>>> 06040c46

            # Calculate the m-probability estimate of the quantile
            estimate = (stats["count"] * stats["quantile"] + prior * self.m) / (
                stats["count"] + self.m
            )

            if self.handle_unknown == "return_nan":
<<<<<<< HEAD
                estimate.loc[-1] = np.nan
            elif self.handle_unknown == "value":
                estimate.loc[-1] = prior

            if self.handle_missing == "return_nan":
                estimate.loc[values.loc[np.nan]] = np.nan
            elif self.handle_missing == "value":
                estimate.loc[-2] = prior
=======
                smoothing.loc[-1] = np.nan
            elif self.handle_unknown == "value":
                smoothing.loc[-1] = prior

            if self.handle_missing == "return_nan":
                smoothing.loc[values.loc[np.nan]] = np.nan
            elif self.handle_missing == "value":
                smoothing.loc[-2] = prior
>>>>>>> 06040c46

            mapping[col] = estimate

        return mapping

    def transform(self, X, y=None, override_return_df=False):
        """Perform the transformation to new categorical data.

        Parameters
        ----------
        X : array-like, shape = [n_samples, n_features]
        y : array-like, shape = [n_samples] when transform by leave one out
            None, when transform without target info (such as transform test set)

        Returns
        -------
        p : array, shape = [n_samples, n_numeric + N]
            Transformed values with encoding applied.

        """

        if self.handle_missing == "error":
            if X[self.cols].isnull().any().any():
                raise ValueError("Columns to be encoded can not contain null")

        if self._dim is None:
            raise ValueError(
                "Must train encoder before it can be used to transform data."
            )

        # unite the input into pandas types
        X = util.convert_input(X)

        # then make sure that it is the right size
        if X.shape[1] != self._dim:
            raise ValueError(
                "Unexpected input dimension %d, expected %d"
                % (X.shape[1], self._dim,)
            )

        # if we are encoding the training data, we have to check the target
        if y is not None:
            y = util.convert_input_vector(y, X.index)
            if X.shape[0] != y.shape[0]:
                raise ValueError(
                    "The length of X is "
                    + str(X.shape[0])
                    + " but length of y is "
                    + str(y.shape[0])
                    + "."
                )

        if not list(self.cols):
            return X

        X = self.ordinal_encoder.transform(X)

        if self.handle_unknown == "error":
            if X[self.cols].isin([-1]).any().any():
                raise ValueError("Unexpected categories found in dataframe")

        X = self.quantile_encode(X)

        if self.drop_invariant:
            for col in self.drop_cols:
                X.drop(col, 1, inplace=True)

        if self.return_df or override_return_df:
            return X
        else:
            return X.values

    def quantile_encode(self, X_in):
        X = X_in.copy(deep=True)

        for col in self.cols:
            X[col] = X[col].map(self.mapping[col])

        return X

    def get_feature_names(self):
        """
        Returns the names of all transformed / added columns.

        Returns
        -------
        feature_names: list
            A list with all feature names transformed or added.
            Note: potentially dropped features are not included!

        """

        if not isinstance(self.feature_names, list):
            raise ValueError(
                "Must fit data first. Affected feature names are not known "
                "before."
            )
        else:
            return self.feature_names<|MERGE_RESOLUTION|>--- conflicted
+++ resolved
@@ -1,10 +1,6 @@
 # coding: utf-8
 
-<<<<<<< HEAD
-"""quantile Encoder"""
-=======
-
->>>>>>> 06040c46
+
 import numpy as np
 import pandas as pd
 from sklearn.base import BaseEstimator
@@ -134,8 +130,6 @@
         Parameters
         ----------
 
-<<<<<<< HEAD
-=======
         X : array-like, shape = [n_samples, n_features]
             Training vectors, where n_samples is the number of samples
             and n_features is the number of features.
@@ -458,7 +452,6 @@
 
 """Percentile Encoder"""
 
->>>>>>> 06040c46
 __author__ = "cmougan & david26694"
 
 
@@ -467,7 +460,7 @@
 
 
     This a statistically modified version of target MEstimate encoder where selected features
-    are replaced the statistical quantile instead than the mean. Replacing with the 
+    are replaced the statistical quantile instead than the mean. Replacing with the
     median is a particular case where self.quantile = 0.5. In comparison to MEstimateEncoder
     it has two tunable parameter `m` and `quantile`
 
@@ -480,7 +473,7 @@
         integer indicating statistical quantile. ´0.5´ for median.
     m: int
         integer indicating the smoothing parameter. 0 for no smoothing.
-    cols: list        
+    cols: list
         a list of columns to encode, if None, all string columns will be encoded.
     drop_invariant: bool
         boolean for whether or not to drop columns with 0 variance.
@@ -546,12 +539,8 @@
         return_df=True,
         handle_missing="value",
         handle_unknown="value",
-<<<<<<< HEAD
         quantile=50,
         m=1.0,
-=======
-        percentile=50,
->>>>>>> 06040c46
     ):
         self.return_df = return_df
         self.drop_invariant = drop_invariant
@@ -644,32 +633,20 @@
     def fit_quantile_encoding(self, X, y):
         mapping = {}
 
-<<<<<<< HEAD
         # Calculate global statistics
         prior = self._quantile = np.quantile(y, self.quantile)
         self._sum = y.sum()
         self._count = y.count()
-=======
+
         for switch in self.ordinal_encoder.category_mapping:
             col = switch.get("col")
             values = switch.get("mapping")
->>>>>>> 06040c46
-
-        for switch in self.ordinal_encoder.category_mapping:
-            col = switch.get("col")
-            values = switch.get("mapping")
-
-<<<<<<< HEAD
+
             # Calculate sum, count and quantile of the target for each unique value in the feature col
             stats = y.groupby(X[col]).agg(
                 [lambda x: np.quantile(x, self.quantile), "sum", "count"]
             )
             stats.columns = ["quantile", "sum", "count"]
-=======
-            stats = y.groupby(X[col]).apply(
-                lambda x: np.percentile(x, self.percentile)
-            )
->>>>>>> 06040c46
 
             # Calculate the m-probability estimate of the quantile
             estimate = (stats["count"] * stats["quantile"] + prior * self.m) / (
@@ -677,7 +654,6 @@
             )
 
             if self.handle_unknown == "return_nan":
-<<<<<<< HEAD
                 estimate.loc[-1] = np.nan
             elif self.handle_unknown == "value":
                 estimate.loc[-1] = prior
@@ -686,16 +662,6 @@
                 estimate.loc[values.loc[np.nan]] = np.nan
             elif self.handle_missing == "value":
                 estimate.loc[-2] = prior
-=======
-                smoothing.loc[-1] = np.nan
-            elif self.handle_unknown == "value":
-                smoothing.loc[-1] = prior
-
-            if self.handle_missing == "return_nan":
-                smoothing.loc[values.loc[np.nan]] = np.nan
-            elif self.handle_missing == "value":
-                smoothing.loc[-2] = prior
->>>>>>> 06040c46
 
             mapping[col] = estimate
 
